--- conflicted
+++ resolved
@@ -12,11 +12,7 @@
 import EditIcon from '@mui/icons-material/Edit';
 import AddIcon from '@mui/icons-material/Add';
 import { createFileRoute, useNavigate } from '@tanstack/react-router';
-<<<<<<< HEAD
-import { useEffect } from 'react';
-=======
 import { useState } from 'react';
->>>>>>> 4bdb448e
 import { useEcmExtractor } from '../-context/ContextProvider';
 import { resetState } from '../-context/actions';
 import { JsonViewer } from '../-components/JsonViewer';
@@ -70,20 +66,12 @@
     navigate({ to: '/ecm-extractor' });
   };
 
-<<<<<<< HEAD
-  // Redirect if no results are available - use useEffect to avoid setState during render
-  useEffect(() => {
-    if (!state.ecmResults) {
-      navigate({ to: '/ecm-extractor' });
-    }
-  }, [state.ecmResults, navigate]);
-=======
   const handleTabChange = (_event: React.SyntheticEvent, newValue: number) => {
     setTabValue(newValue);
   };
->>>>>>> 4bdb448e
 
   if (!state.ecmResults) {
+    navigate({ to: '/ecm-extractor' });
     return null;
   }
 
